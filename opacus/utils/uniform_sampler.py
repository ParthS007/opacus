--- conflicted
+++ resolved
@@ -46,11 +46,8 @@
                 < self.sample_rate
             )
             indices = mask.nonzero(as_tuple=False).reshape(-1).tolist()
-<<<<<<< HEAD
-            if len(indices) != 0:
-                # We only output non-empty list of indices, otherwise the dataloader is unhappy
-                # This is compensated by the privacy engine
-                yield indices
+            yield indices
+
             num_batches -= 1
 
 
@@ -153,9 +150,4 @@
         Args:
             epoch (int): Epoch number.
         """
-        self.epoch = epoch
-=======
-            yield indices
-
-            num_batches -= 1
->>>>>>> 2f34c587
+        self.epoch = epoch