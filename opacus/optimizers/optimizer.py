--- conflicted
+++ resolved
@@ -105,14 +105,7 @@
 
     @property
     def params(self) -> List[nn.Parameter]:
-<<<<<<< HEAD
-        ret = []
-        for param_group in self.original_optimizer.param_groups:
-            ret += [p for p in param_group["params"] if p.requires_grad]
-        return ret
-=======
         return params(self)
->>>>>>> 461b72fc
 
     @property
     def grad_samples(self) -> List[torch.Tensor]:
