--- conflicted
+++ resolved
@@ -11,11 +11,8 @@
 import torch.nn.functional as F
 from hypothesis import given, settings
 from opacus import PrivacyEngine
-<<<<<<< HEAD
+from opacus.layers.dp_multihead_attention import DPMultiheadAttention
 from opacus.utils.module_utils import are_state_dict_equal
-=======
-from opacus.layers.dp_multihead_attention import DPMultiheadAttention
->>>>>>> 2d341588
 from opacus.validators.errors import UnsupportedModuleError
 from torch.utils.data import DataLoader, Dataset
 from torchvision import models, transforms
@@ -81,12 +78,8 @@
         max_grad_norm: float = 1.0,
         poisson_sampling: bool = True,
     ):
-<<<<<<< HEAD
-        model = SampleConvNet()
+        model = self._init_model()
         model = PrivacyEngine.get_compatible_module(model)
-=======
-        model = self._init_model()
->>>>>>> 2d341588
         optimizer = torch.optim.SGD(model.parameters(), lr=self.LR, momentum=0)
 
         if state_dict:
@@ -102,11 +95,7 @@
             noise_multiplier=noise_multiplier,
             max_grad_norm=max_grad_norm,
             poisson_sampling=poisson_sampling,
-<<<<<<< HEAD
-=======
-            try_fix_incompatible_modules=try_fix_incompatible_modules,
             batch_first=self.BATCH_FIRST,
->>>>>>> 2d341588
         )
 
         return model, optimizer, dl, privacy_engine
@@ -285,9 +274,8 @@
         """
         resnet = models.resnet18()
         optimizer = torch.optim.SGD(resnet.parameters(), lr=1.0)
+        dl = self._init_data()
         privacy_engine = PrivacyEngine()
-        dl = self._init_data()
-
         with self.assertRaises(UnsupportedModuleError):
             _, _, _ = privacy_engine.make_private(
                 module=resnet,
@@ -304,14 +292,8 @@
         """
         resnet = PrivacyEngine.get_compatible_module(models.resnet18())
         optimizer = torch.optim.SGD(resnet.parameters(), lr=1.0)
-<<<<<<< HEAD
         dl, _ = self._init_data()
         privacy_engine = PrivacyEngine()
-=======
-        privacy_engine = PrivacyEngine()
-        dl = self._init_data()
-
->>>>>>> 2d341588
         _, _, _ = privacy_engine.make_private(
             module=resnet,
             optimizer=optimizer,
