--- conflicted
+++ resolved
@@ -13,9 +13,8 @@
 from scipy.stats import norm
 
 
-<<<<<<< HEAD
 def compute_mu_uniform(
-    steps: int, noise_multiplier: float, sample_rate: float
+    *, steps: int, noise_multiplier: float, sample_rate: float
 ) -> float:
     """
     Compute mu from uniform subsampling.
@@ -28,10 +27,6 @@
     Returns:
         mu
     """
-=======
-def compute_mu_uniform(*, steps, noise_multiplier, sample_rate):
-    """Compute mu from uniform subsampling."""
->>>>>>> 6ae05e19
 
     c = sample_rate * np.sqrt(steps)
     return (
@@ -45,9 +40,8 @@
     )
 
 
-<<<<<<< HEAD
 def compute_mu_poisson(
-    steps: int, noise_multiplier: float, sample_rate: float
+    *, steps: int, noise_multiplier: float, sample_rate: float
 ) -> float:
     """
     Compute mu from uniform subsampling.
@@ -63,18 +57,11 @@
 
     return np.sqrt(np.exp(noise_multiplier ** (-2)) - 1) * np.sqrt(steps) * sample_rate
 
-=======
-def compute_mu_poisson(*, steps, noise_multiplier, sample_rate):
-    """Compute mu from Poisson subsampling."""
 
-    return np.sqrt(np.exp(noise_multiplier ** (-2)) - 1) * np.sqrt(steps) * sample_rate
->>>>>>> 6ae05e19
-
-def delta_eps_mu(eps: float, mu: float) -> float:
+def delta_eps_mu(*, eps: float, mu: float) -> float:
     """
     Compute dual between mu-GDP and (epsilon, delta)-DP.
 
-<<<<<<< HEAD
     Args:
         eps: eps
         mu: mu
@@ -82,7 +69,7 @@
     return norm.cdf(-eps / mu + mu / 2) - np.exp(eps) * norm.cdf(-eps / mu - mu / 2)
 
 
-def eps_from_mu(mu: float, delta: float) -> float:
+def eps_from_mu(*, mu: float, delta: float) -> float:
     """
     Compute epsilon from mu given delta via inverse dual.
 
@@ -90,15 +77,6 @@
         mu:
         delta:
     """
-=======
-def delta_eps_mu(*, eps, mu):
-    """Compute dual between mu-GDP and (epsilon, delta)-DP."""
-    return norm.cdf(-eps / mu + mu / 2) - np.exp(eps) * norm.cdf(-eps / mu - mu / 2)
-
-
-def eps_from_mu(*, mu, delta):
-    """Compute epsilon from mu given delta via inverse dual."""
->>>>>>> 6ae05e19
 
     def f(x):
         """Reversely solve dual by matching delta."""
@@ -107,9 +85,8 @@
     return optimize.root_scalar(f, bracket=[0, 500], method="brentq").root
 
 
-<<<<<<< HEAD
 def compute_eps_uniform(
-    steps: int, noise_multiplier: float, sample_rate: float, delta: float
+    *, steps: int, noise_multiplier: float, sample_rate: float, delta: float
 ) -> float:
     """
     Compute epsilon given delta from inverse dual of uniform subsampling.
@@ -124,25 +101,19 @@
         eps
     """
 
-    return eps_from_mu(compute_mu_uniform(steps, noise_multiplier, sample_rate), delta)
-
-
-def compute_eps_poisson(
-    steps: int, noise_multiplier: float, sample_rate: float, delta: float
-) -> float:
-    """
-    Compute epsilon given delta from inverse dual of Poisson subsampling
-=======
-def compute_eps_uniform(*, steps, noise_multiplier, sample_rate, delta):
-    """Compute epsilon given delta from inverse dual of uniform subsampling."""
-
     return eps_from_mu(
         mu=compute_mu_uniform(
             steps=steps, noise_multiplier=noise_multiplier, sample_rate=sample_rate
         ),
         delta=delta,
     )
->>>>>>> 6ae05e19
+
+
+def compute_eps_poisson(
+    *, steps: int, noise_multiplier: float, sample_rate: float, delta: float
+) -> float:
+    """
+    Compute epsilon given delta from inverse dual of Poisson subsampling
 
     Args:
         steps: Number of steps taken
@@ -150,20 +121,13 @@
         sample_rate: Sample rate
         delta: Target delta
 
-<<<<<<< HEAD
     Returns:
         eps
     """
-
-    return eps_from_mu(compute_mu_poisson(steps, noise_multiplier, sample_rate), delta)
-=======
-def compute_eps_poisson(*, steps, noise_multiplier, sample_rate, delta):
-    """Compute epsilon given delta from inverse dual of Poisson subsampling."""
 
     return eps_from_mu(
         mu=compute_mu_poisson(
             steps=steps, noise_multiplier=noise_multiplier, sample_rate=sample_rate
         ),
         delta=delta,
-    )
->>>>>>> 6ae05e19
+    )