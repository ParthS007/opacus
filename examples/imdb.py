--- conflicted
+++ resolved
@@ -265,15 +265,10 @@
 
     mean_accuracy = 0
     for epoch in range(1, args.epochs + 1):
-<<<<<<< HEAD
         train(args, model, train_loader, optimizer, privacy_engine, epoch)
-        evaluate(args, model, test_loader)
-=======
-        train(args, model, train_loader, optimizer, epoch)
         mean_accuracy = evaluate(args, model, test_loader)
 
     torch.save(mean_accuracy, "run_results_imdb_classification.pt")
->>>>>>> 28714cae
 
 
 if __name__ == "__main__":
